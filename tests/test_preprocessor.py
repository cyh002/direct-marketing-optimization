--- conflicted
+++ resolved
@@ -111,21 +111,14 @@
     """Numeric features should be reduced when thresholds are low."""
     loader, preprocessor, with_sales = get_loader_and_preprocessor()
     train, _ = preprocessor.create_model_train_test_split(with_sales)
-<<<<<<< HEAD
-    merged = preprocessor.merge_datasets(train, base_dataset_key="Sales_Revenues_train")
-=======
     merged = preprocessor.merge_datasets(
         train, base_dataset_key="Sales_Revenues_train"
     )
->>>>>>> 8d30e9a2
     numeric, _ = loader.get_feature_lists()
     filtered = preprocessor.remove_multicollinearity(
         merged, numeric, corr_threshold=0.1, vif_threshold=1.0
     )
     assert set(filtered).issubset(set(numeric))
-<<<<<<< HEAD
-    assert len(filtered) < len(numeric)
-=======
     assert len(filtered) < len(numeric)
 
 
@@ -147,5 +140,4 @@
         vif_threshold=5.0,
     )
     assert "x1" in remaining or "x2" in remaining
-    assert not ("x1" not in remaining and "x2" not in remaining)
->>>>>>> 8d30e9a2
+    assert not ("x1" not in remaining and "x2" not in remaining)