defaults:
  - propensity_model: LogisticRegression
  - revenue_model: RandomForest
  - override hydra/sweeper: optuna
  - override hydra/sweeper/sampler: tpe

data:
  raw_excel_path: "../data/raw/DataScientist_CaseStudy_Dataset.xlsx"
  sheets:
    - "Soc_Dem"
    - "Products_ActBalance"
    - "Inflow_Outflow"
    - "Sales_Revenues"

products:
  - CL
  - MF
  - CC

targets:
  propensity: Sale
  revenue: Revenue

preprocessing:
  features :
    numeric:
      - Age
      - Tenure
      - Count_CA
      - Count_SA
      - Count_MF
      - Count_OVD
      - Count_CC
      - Count_CL
      - ActBal_CA
      - ActBal_SA
      - ActBal_MF
      - ActBal_OVD
      - ActBal_CC
      - ActBal_CL
      - VolumeCred
      - VolumeCred_CA
      - TransactionsCred
      - TransactionsCred_CA
      - VolumeDeb
      - VolumeDeb_CA
      - VolumeDebCash_Card
      - VolumeDebCashless_Card
      - VolumeDeb_PaymentOrder
      - TransactionsDeb
      - TransactionsDeb_CA
      - TransactionsDebCash_Card
      - TransactionsDebCashless_Card
      - TransactionsDeb_PaymentOrder
  categorical:
    - Sex
  numeric_imputer:
    strategy: constant
    fill_value: 0
  categorical_imputer:
    strategy: constant
    fill_value: missing
  onehot:
    handle_unknown: ignore
  save_preprocessed: true
  save_path: "../data/processed/preprocessed_data.csv"

optimization:
  contact_limit: 100
  single_offer_per_client: true
  diversification:
    enabled: false
    min_fraction_per_product: 0.2
  robust:
    enabled: false
    confidence_level: 0.95
  save_path: "../data/results/optimized_offers.csv"

evaluation:
  metrics:
    - total_revenue
    - revenue_per_contact
    - acceptance_rate
    - roi

training:
  k_folds: 5
  random_seed: 42
  propensity_scoring: "f1"
  revenue_scoring: "neg_root_mean_squared_error"
  model_dump_path: "../outputs/models"
<<<<<<< HEAD
=======
  sample_fraction: 1.0
  train_enabled: true

mlflow:
  enabled: false
  tracking_uri: ${oc.env:MLFLOW_TRACKING_URI, "http://localhost:5000"}
  experiment_name: ${oc.env:MLFLOW_EXPERIMENT_NAME, "direct_marketing"}
>>>>>>> 5c7ffdf4

hydra:
  sweeper:
    sampler:
      seed: 42
    direction: maximize
    study_name: "direct-marketing-optimization"
    storage: null
    n_trials: 2
    n_jobs: 1

mlflow:
  tracking_uri: "http://localhost:5000"
  experiment_name: "Direct Marketing Optimization"
  run_name: "run_{time}"<|MERGE_RESOLUTION|>--- conflicted
+++ resolved
@@ -89,8 +89,6 @@
   propensity_scoring: "f1"
   revenue_scoring: "neg_root_mean_squared_error"
   model_dump_path: "../outputs/models"
-<<<<<<< HEAD
-=======
   sample_fraction: 1.0
   train_enabled: true
 
@@ -98,7 +96,6 @@
   enabled: false
   tracking_uri: ${oc.env:MLFLOW_TRACKING_URI, "http://localhost:5000"}
   experiment_name: ${oc.env:MLFLOW_EXPERIMENT_NAME, "direct_marketing"}
->>>>>>> 5c7ffdf4
 
 hydra:
   sweeper:
@@ -108,9 +105,4 @@
     study_name: "direct-marketing-optimization"
     storage: null
     n_trials: 2
-    n_jobs: 1
-
-mlflow:
-  tracking_uri: "http://localhost:5000"
-  experiment_name: "Direct Marketing Optimization"
-  run_name: "run_{time}"+    n_jobs: 1